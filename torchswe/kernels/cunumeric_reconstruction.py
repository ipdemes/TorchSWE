--- conflicted
+++ resolved
@@ -6,40 +6,17 @@
 from torchswe import nplike as _nplike
 
 
-<<<<<<< HEAD
-def _minmod_slope_kernel(s1, s2, s3, theta, slp):
-    """For internal use."""
-
-    slp = (s2 - s1) / (s3 - s2);
-
-    _nplike.putmask(slp, s3 == s2, 0.0)
-
-    #slp[s3 == s2] = 0.0
-
-    slp = _nplike.maximum(
-        _nplike.minimum(
-            _nplike.minimum(
-                slp * theta,
-                (slp + 1.0) / 2.0
-            ),
-            theta
-        ),
-        0.0
-    )
-
-    slp = slp* (s3 - s2)/2.0;
-=======
->>>>>>> 36a6d0dd
-
-def _minmod_slope_kernel( slp, denominator, s1, s2, s3, theta ):
+def _minmod_slope_kernel(slp, denominator, s1, s2, s3, theta):
     denominator = s3 - s2
     if denominator == 0.0:
         slp = 0.0
         return
+
     slp = s2 - s1
-    if((slp == 0.0) or (slp == -1.0)) :
+    if ((slp == 0.0) or (slp == -1.0)):
         slp = 0.0
         return
+
     slp /= denominator
     slp = min(slp*theta, (1.0+slp) / 2.0)
     slp = min(slp, theta)
@@ -137,14 +114,12 @@
 
     # slopes for w, hu, and hv in x and y
     #_minmod_slope_kernel(Q[:, ybg:yed, xbg-2:xed], Q[:, ybg:yed, xbg-1:xed+1], Q[:, ybg:yed, xbg:xed+2], theta, slpx)
-    #theta_array = _nplike.empty(slpy.shape)
-    #theta_array.fill(theta)
+    #_minmod_slope_kernel(Q[:, ybg-2:yed, xbg:xed], Q[:, ybg-1:yed+1, xbg:xed], Q[:, ybg:yed+2, xbg:xed], theta, slpy)
+
+    tmp_array = _nplike.ones(slpx.shape)
+    minmod_slope_vectorize(slpx, tmp_array, Q[:, ybg:yed, xbg-2:xed], Q[:, ybg:yed, xbg-1:xed+1], Q[:, ybg:yed, xbg:xed+2], theta)
+
     tmp_array = _nplike.ones(slpy.shape)
-
-    #minmod_slope_vectorize = _nplike.vectorize(_minmod_slope_kernel, otypes = [slpy.dtype,slpy.dtype,],cache=True)
-
-    minmod_slope_vectorize(slpy, tmp_array, Q[:, ybg-2:yed, xbg:xed], Q[:, ybg-1:yed+1, xbg:xed], Q[:, ybg:yed+2, xbg:xed], theta)
-    #_minmod_slope_kernel(Q[:, ybg-2:yed, xbg:xed], Q[:, ybg-1:yed+1, xbg:xed], Q[:, ybg:yed+2, xbg:xed], theta, slpy)
     minmod_slope_vectorize(slpy, tmp_array, Q[:, ybg-2:yed, xbg:xed], Q[:, ybg-1:yed+1, xbg:xed], Q[:, ybg:yed+2, xbg:xed], theta)
 
     # extrapolate discontinuous w, hu, and hv
